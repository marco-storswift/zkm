pub mod addcy;
pub mod arithmetic_stark;
pub mod columns;
pub mod div;
<<<<<<< HEAD
=======
pub mod lui;
>>>>>>> e796b57d
pub mod mul;
pub mod mult;
pub mod shift;
pub mod slt;
pub mod utils;

use crate::util::*;
use crate::witness::util::sign_extend;
use crate::witness::util::u32_from_u64;
use num::Zero;
use plonky2::field::types::PrimeField64;

#[derive(Clone, Copy, Debug, Eq, PartialEq)]
pub(crate) enum BinaryOperator {
    ADD,
    ADDU,
    ADDI,
    ADDIU,
    SUB,
    SUBU,
    MULT,
    MULTU,
    MUL,
    DIV,
    DIVU,
    SLLV,
    SRLV,
    SRAV,
    SLL,
    SRL,
    SRA,
    SLT,
    SLTU,
    SLTI,
    SLTIU,
    LUI,
}

impl BinaryOperator {
    pub(crate) fn result(&self, input0: u32, input1: u32) -> (u32, u32) {
        match self {
            BinaryOperator::ADD => (input0.overflowing_add(input1).0, 0),
            BinaryOperator::ADDU => (input0.overflowing_add(input1).0, 0),
            BinaryOperator::ADDI => {
                let sein = sign_extend::<16>(input1);
                (input0.overflowing_add(sein).0, 0)
            }
            BinaryOperator::ADDIU => {
                let sein = sign_extend::<16>(input1);
                (input0.overflowing_add(sein).0, 0)
            }
            BinaryOperator::SUB => (input0.overflowing_sub(input1).0, 0),
            BinaryOperator::SUBU => (input0.overflowing_sub(input1).0, 0),

            BinaryOperator::SLL => (input0.overflowing_shl(input1).0, 0),
            BinaryOperator::SRL => (input0.overflowing_shr(input1).0, 0),
            BinaryOperator::SRA => {
                let sin = input0 as i32;
                let sout = sin >> input1;
                (sout as u32, 0)
            }

            BinaryOperator::SLLV => (input0.overflowing_shl(input1).0, 0),
            BinaryOperator::SRLV => (input0.overflowing_shr(input1).0, 0),
            BinaryOperator::SRAV => {
                // same as SRA
                let sin = input0 as i32;
                let sout = sin >> input1;
                (sout as u32, 0)
            }
            BinaryOperator::MUL => (input0.overflowing_mul(input1).0, 0),
            BinaryOperator::SLTU => {
                if input0 < input1 {
                    (1, 0)
                } else {
                    (0, 0)
                }
            }
            BinaryOperator::SLT => {
                if (input0 as i32) < (input1 as i32) {
                    (1, 0)
                } else {
                    (0, 0)
                }
            }
            BinaryOperator::SLTIU => {
                let out = sign_extend::<16>(input1);
                if input0 < out {
                    (1, 0)
                } else {
                    (0, 0)
                }
            }
            BinaryOperator::SLTI => {
                let out = sign_extend::<16>(input1);
                if (input0 as i32) < (out as i32) {
                    (1, 0)
                } else {
                    (0, 0)
                }
            }
            BinaryOperator::LUI => {
                let out = sign_extend::<16>(input1);
                (out.overflowing_shl(16).0, 0)
            }

            BinaryOperator::MULT => {
                let out = (input0 as i64).wrapping_mul(input1 as i64) as u64;
                u32_from_u64(out)
            }
            BinaryOperator::MULTU => {
                let out = input0 as u64 * input1 as u64;
                u32_from_u64(out)
            }
            BinaryOperator::DIV => (
                ((input0 as i32) % (input1 as i32)) as u32,
                ((input0 as i32) / (input1 as i32)) as u32,
            ),
            BinaryOperator::DIVU => (input0 % input1, input0 / input1),
        }
    }

    pub(crate) fn row_filter(&self) -> usize {
        match self {
            BinaryOperator::ADD => columns::IS_ADD,
            BinaryOperator::ADDU => columns::IS_ADDU,
            BinaryOperator::ADDI => columns::IS_ADDI,
            BinaryOperator::ADDIU => columns::IS_ADDIU,
            BinaryOperator::SUB => columns::IS_SUB,
            BinaryOperator::SUBU => columns::IS_SUBU,
            BinaryOperator::MULT => columns::IS_MULT,
            BinaryOperator::MULTU => columns::IS_MULTU,
            BinaryOperator::MUL => columns::IS_MUL,
            BinaryOperator::DIV => columns::IS_DIV,
            BinaryOperator::DIVU => columns::IS_DIVU,
            BinaryOperator::SLL => columns::IS_SLL,
            BinaryOperator::SRL => columns::IS_SRL,
            BinaryOperator::SRA => columns::IS_SRA,
            BinaryOperator::SLLV => columns::IS_SLLV,
            BinaryOperator::SRLV => columns::IS_SRLV,
            BinaryOperator::SRAV => columns::IS_SRAV,
            BinaryOperator::SLTIU => columns::IS_SLTIU,
            BinaryOperator::SLTI => columns::IS_SLTI,
            BinaryOperator::SLTU => columns::IS_SLTU,
            BinaryOperator::SLT => columns::IS_SLT,
            BinaryOperator::LUI => columns::IS_LUI,
        }
    }
}

/// An enum representing arithmetic operations that can be either binary.
#[derive(Debug)]
pub(crate) enum Operation {
    BinaryOperation {
        operator: BinaryOperator,
        input0: u32,
        input1: u32,
        result0: u32,
        result1: u32,
    },
}

impl Operation {
    /// Create a binary operator with given inputs.
    ///
    /// NB: This works as you would expect, EXCEPT for SHL and SHR,
    /// whose inputs need a small amount of preprocessing. Specifically,
    /// to create `SHL(shift, value)`, call (note the reversal of
    /// argument order):
    ///
    ///    `Operation::binary(BinaryOperator::Shl, value, 1 << shift)`
    ///
    /// Similarly, to create `SHR(shift, value)`, call
    ///
    ///    `Operation::binary(BinaryOperator::Shr, value, 1 << shift)`
    ///
    /// See witness/operation.rs::append_shift() for an example (indeed
    /// the only call site for such inputs).
    pub(crate) fn binary(operator: BinaryOperator, input0: u32, input1: u32) -> Self {
        let (result0, result1) = operator.result(input0, input1);
        Self::BinaryOperation {
            operator,
            input0,
            input1,
            result0,
            result1,
        }
    }

    pub(crate) fn result(&self) -> (u32, u32) {
        match self {
            Operation::BinaryOperation {
                result0, result1, ..
            } => (*result0, *result1),
        }
    }

    /// Convert operation into one or two rows of the trace.
    ///
    /// Morally these types should be [F; NUM_ARITH_COLUMNS], but we
    /// use vectors because that's what utils::transpose (who consumes
    /// the result of this function as part of the range check code)
    /// expects.
    ///
    /// The `is_simulated` bool indicates whether we use a native arithmetic
    /// operation or simulate one with another. This is used to distinguish
    /// SHL and SHR operations that are simulated through MUL and DIV respectively.
    fn to_rows<F: PrimeField64>(&self) -> (Vec<F>, Option<Vec<F>>) {
        match *self {
            Operation::BinaryOperation {
                operator,
                input0,
                input1,
                result0,
                result1,
            } => binary_op_to_rows(operator, input0, input1, result0, result1),
        }
    }
}

fn binary_op_to_rows<F: PrimeField64>(
    op: BinaryOperator,
    input0: u32,
    input1: u32,
    result0: u32,
    result1: u32,
) -> (Vec<F>, Option<Vec<F>>) {
    let mut row = vec![F::ZERO; columns::NUM_ARITH_COLUMNS];
    row[op.row_filter()] = F::ONE;

    match op {
        BinaryOperator::ADD | BinaryOperator::SUB | BinaryOperator::ADDI => {
            addcy::generate(&mut row, op.row_filter(), input0, input1);
            (row, None)
        }
        BinaryOperator::MUL => {
            mul::generate(&mut row, input0, input1);
            (row, None)
        }
<<<<<<< HEAD
=======
        BinaryOperator::SLT | BinaryOperator::SLTI => {
            slt::generate(&mut row, op.row_filter(), input0, input1, result0);
            (row, None)
        }
>>>>>>> e796b57d
        BinaryOperator::MULT | BinaryOperator::MULTU => {
            mult::generate(&mut row, input0, input1);
            (row, None)
        }
<<<<<<< HEAD

=======
        BinaryOperator::SLT | BinaryOperator::SLTI => {
            slt::generate(&mut row, op.row_filter(), input0, input1, result0);
            (row, None)
        }
>>>>>>> e796b57d
        BinaryOperator::DIV | BinaryOperator::DIVU => {
            let mut nv = vec![F::ZERO; columns::NUM_ARITH_COLUMNS];
            div::generate(&mut row, &mut nv, op.row_filter(), input0, input1, result1);
            (row, Some(nv))
        }

        _ => (row, None),
    }
}<|MERGE_RESOLUTION|>--- conflicted
+++ resolved
@@ -2,10 +2,7 @@
 pub mod arithmetic_stark;
 pub mod columns;
 pub mod div;
-<<<<<<< HEAD
-=======
 pub mod lui;
->>>>>>> e796b57d
 pub mod mul;
 pub mod mult;
 pub mod shift;
@@ -245,25 +242,14 @@
             mul::generate(&mut row, input0, input1);
             (row, None)
         }
-<<<<<<< HEAD
-=======
         BinaryOperator::SLT | BinaryOperator::SLTI => {
             slt::generate(&mut row, op.row_filter(), input0, input1, result0);
             (row, None)
         }
->>>>>>> e796b57d
         BinaryOperator::MULT | BinaryOperator::MULTU => {
             mult::generate(&mut row, input0, input1);
             (row, None)
         }
-<<<<<<< HEAD
-
-=======
-        BinaryOperator::SLT | BinaryOperator::SLTI => {
-            slt::generate(&mut row, op.row_filter(), input0, input1, result0);
-            (row, None)
-        }
->>>>>>> e796b57d
         BinaryOperator::DIV | BinaryOperator::DIVU => {
             let mut nv = vec![F::ZERO; columns::NUM_ARITH_COLUMNS];
             div::generate(&mut row, &mut nv, op.row_filter(), input0, input1, result1);
